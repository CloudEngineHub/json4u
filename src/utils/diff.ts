import jsonPointer from "json-pointer";
import * as jsonMap from "json-map-ts";
import stringify from "json-stable-stringify";
import { isObject, isBaseType, isNumber } from "./typeHelper";
import TraceRecord from "./trace";
import MySet from "./set";
import { diff_match_patch, DIFF_DELETE, DIFF_INSERT, DIFF_EQUAL } from "./diff_match_patch.js";

export const NONE = "none"; // 不需要展示的 diff
export const REP = "replace"; // 需要处理成 INS、DEL 再展示的 diff
export const INS = "insert";
export const DEL = "delete";
export const PART_INS = "part_insert"; // inline character or word insert
export const PART_DEL = "part_delete"; // inline character or word delete
export type DiffType = typeof NONE | typeof REP | typeof INS | typeof DEL | typeof PART_INS | typeof PART_DEL;

export const LEFT = "left";
export const RIGHT = "right";
export type Side = typeof LEFT | typeof RIGHT;

export interface PartDiff {
  start: number;
  end: number;
  diffType: DiffType;
}

export interface Diff {
  index: number;
  diffType: DiffType;
  pointer: string;
  side?: Side;
  charDiffs?: PartDiff[];
}

export type DiffPair = [Diff | undefined, Diff | undefined];

export class Error {
  error: any;
  side: Side;

  constructor(e: any, side: Side) {
    this.error = e;
    this.side = side;
  }
}

export class Handler {
  results: DiffPair[];
  ltrace: TraceRecord;
  rtrace: TraceRecord;

  constructor(ltrace: TraceRecord, rtrace: TraceRecord) {
    this.results = [];
    this.ltrace = ltrace;
    this.rtrace = rtrace;
  }

  compare(): DiffPair[] {
    this.diffVal(this.ltrace.data, this.rtrace.data);
    this.results.sort((aa: DiffPair, bb: DiffPair): number => {
      const [al, ar] = aa;
      const [bl, br] = bb;
      const left = al === undefined || bl === undefined ? 0 : al.index - bl.index;
      const right = ar === undefined || br === undefined ? 0 : ar.index - br.index;
      return right ? right : left;
    });
    return this.results;
  }

  genAndSetCharsDiff(ldiff: Diff, rdiff: Diff, isKey?: boolean) {
    let [lpos, rpos, ltext, rtext] = isKey
      ? [
          this.ltrace.getKeyPos(ldiff.pointer) - this.ltrace.getKeyLinePos(ldiff.pointer),
          this.rtrace.getKeyPos(rdiff.pointer) - this.rtrace.getKeyLinePos(rdiff.pointer),
          this.ltrace.getKey(ldiff.pointer),
          this.rtrace.getKey(rdiff.pointer),
        ]
      : [
          this.ltrace.getValuePos(ldiff.pointer) - this.ltrace.getValueLinePos(ldiff.pointer),
          this.rtrace.getValuePos(rdiff.pointer) - this.rtrace.getValueLinePos(rdiff.pointer),
          this.ltrace.getValue(ldiff.pointer),
          this.rtrace.getValue(rdiff.pointer),
        ];

    [ldiff.charDiffs, rdiff.charDiffs] = charDiff(lpos, rpos, ltext, rtext, false);
  }

  diffVal(ldata: any, rdata: any) {
    if (Array.isArray(ldata) && Array.isArray(rdata)) {
      this.diffArray(ldata, rdata);
    } else if (isObject(ldata) && isObject(rdata)) {
      this.diffObject(ldata, rdata);
    } else if (ldata !== rdata) {
      let ldiff = genDiff(this.ltrace, DEL);
      let rdiff = genDiff(this.rtrace, INS);

      if (isNeedDiffVal(ldata, rdata)) {
        this.genAndSetCharsDiff(ldiff, rdiff);
      }

      this.results.push([ldiff, rdiff]);
    }
  }

  diffArray(ldata: Array<any>, rdata: Array<any>) {
    const [ldt, rdt] = myerDiffArray(ldata, rdata);
    let l = 0;
    let r = 0;

    while (l < ldata.length && r < rdata.length) {
      const lt = ldt[l];
      const rt = rdt[r];

      if (lt === NONE) {
        l++;
        continue;
      } else if (rt === NONE) {
        r++;
        continue;
      }

      if (l === r) {
        this.ltrace.push(l);
        this.rtrace.push(r);
        this.diffVal(ldata[l], rdata[r]);
        this.ltrace.pop();
        this.rtrace.pop();
        l++;
        r++;
      } else if (lt === DEL) {
        this.results.push([genDiff(this.ltrace, DEL, l), genDiff(this.rtrace, NONE)]);
        l++;
      } else if (rt === INS) {
        this.results.push([genDiff(this.ltrace, NONE), genDiff(this.rtrace, INS, r)]);
        r++;
      }
    }

    for (; l < ldata.length; l++) {
      if (ldt[l] !== NONE) {
        this.results.push([genDiff(this.ltrace, DEL, l), genDiff(this.rtrace, NONE)]);
      }
    }

    for (; r < rdata.length; r++) {
      if (rdt[r] !== NONE) {
        this.results.push([genDiff(this.ltrace, NONE), genDiff(this.rtrace, INS, r)]);
      }
    }
  }

  diffObject(ldata: any, rdata: any) {
    const [common, leftOnly, rightOnly] = splitKeys(ldata, rdata);

    // iterate over same keys
    common.forEach((k) => {
      this.ltrace.push(k);
      this.rtrace.push(k);
      this.diffVal(ldata[k], rdata[k]);
      this.ltrace.pop();
      this.rtrace.pop();
    });

    const seen = new MySet();

    // iterate over keys which need char compare keys
    leftOnly.forEach((lkey) => {
      rightOnly.forEach((rkey) => {
        if (seen.has(rkey) || !isNeedDiffKey(ldata, rdata, lkey, rkey)) {
          return;
        }

        let ldiff = genDiff(this.ltrace, DEL, lkey);
        let rdiff = genDiff(this.rtrace, INS, rkey);
        this.genAndSetCharsDiff(ldiff, rdiff, true);
        this.results.push([ldiff, rdiff]);
        seen.add(lkey);
        seen.add(rkey);
      });
    });

    leftOnly.forEach((key) => {
      if (seen.has(key)) {
        return;
      }
      this.results.push([genDiff(this.ltrace, DEL, key), genDiff(this.rtrace, NONE)]);
    });

    rightOnly.forEach((key) => {
      if (seen.has(key)) {
        return;
      }
      this.results.push([genDiff(this.ltrace, NONE), genDiff(this.rtrace, INS, key)]);
    });
  }
}

export function compare(ltext: string, rtext: string): DiffPair[] | Error {
  let ltrace = new TraceRecord(ltext);
  let rtrace = new TraceRecord(rtext);

  try {
    ltrace.setParseResult(jsonMap.parse(ltrace.out));
  } catch (e: any) {
    return new Error(e, LEFT);
  }

  try {
    rtrace.setParseResult(jsonMap.parse(rtrace.out));
  } catch (e: any) {
    return new Error(e, RIGHT);
  }

  return new Handler(ltrace, rtrace).compare();
}

export function textCompare(ltext: string, rtext: string, ignoreBlank: boolean): DiffPair[] {
  let llines = ltext.split("\n");
  let rlines = rtext.split("\n");

  // 将文本比较结果转成行比较结果
  const partDiffs2diffPairs = function (partDiffs: PartDiff[], text: string, side: Side): Diff[] {
    // 行起始位置
    let start = 0;
    // 行结束位置
    let end = 0;
    let lines = side === LEFT ? llines : rlines;
    let results: Diff[] = [];

    for (let i = 0; i < lines.length; i++, start = end + 1) {
      const line = lines[i];
      end = start + line.length;

      // 过滤出归属本行的文本比较结果
      const dd = partDiffs.filter((d) => d.start < end && start < d.end);
      const charDiffs = dd.map((d) => ({
        start: Math.max(d.start, start) - start,
        end: Math.min(d.end, end) - start,
        diffType: d.diffType,
      }));

      if (charDiffs.length == 0) {
        continue;
      }

<<<<<<< HEAD
      let diff: Diff = {
=======
      results.push({
>>>>>>> 7565553b
        index: i + 1,
        diffType: side === LEFT ? DEL : INS,
        side: side,
        pointer: "",
<<<<<<< HEAD
        charDiffs: charDiffs.filter((d) => d.end - d.start < line.length),
      };

      results.push(side === LEFT ? [diff, undefined] : [undefined, diff]);
=======
        charDiffs: charDiffs,
      });
    }

    return results;
  };

  // 进行文本比较
  let [lpartDiffs, rpartDiffs] = charDiff(0, 0, ltext, rtext, ignoreBlank);
  let ldiffs = partDiffs2diffPairs(lpartDiffs, ltext, LEFT);
  let rdiffs = partDiffs2diffPairs(rpartDiffs, rtext, RIGHT);

  let results: DiffPair[] = [];

  // 如果一段的行高亮和 char-by-char 高亮是重复的，去除 char-by-char 高亮
  const cleanupHighlight = function (diffs: Diff[], side: Side) {
    // 一段的起始下标
    let prev = 0;

    for (let i = 0; i < diffs.length; i++) {
      const diff1 = diffs[i];
      const diff2 = diffs[i + 1];

      // 如果两个连续的 diff 位于一段
      if (diff2 && diff1.index + 1 === diff2.index) {
        continue;
      }

      let needCleanup = true;

      // 检查是否需要清理 char-by-char 高亮
      for (let j = prev; j <= i; j++) {
        const diff = diffs[j];
        const line = (side === LEFT ? llines : rlines)[diff.index - 1];
        const charDiffs = diff.charDiffs?.filter((d) => {
          if (ignoreBlank) {
            return !ignoreBlankEqual(line.slice(d.start, d.end), line);
          } else {
            return d.end - d.start < line.length;
          }
        });

        if (charDiffs && charDiffs.length > 0) {
          needCleanup = false;
          break;
        }
      }

      if (needCleanup) {
        for (let j = prev; j <= i; j++) {
          diffs[j].charDiffs = [];
        }
      }

      prev = i + 1;
>>>>>>> 7565553b
    }
  };

  cleanupHighlight(ldiffs, LEFT);
  cleanupHighlight(rdiffs, RIGHT);

  for (const diff of ldiffs) {
    results.push([diff, undefined]);
  }
  for (const diff of rdiffs) {
    results.push([undefined, diff]);
  }

  return results;
}

function charDiff(
  lpos: number,
  rpos: number,
  ltext: string,
  rtext: string,
  ignoreBlank: boolean
): [PartDiff[], PartDiff[]] {
  let dmp = new diff_match_patch();
  let dd = dmp.diff_main(ltext, rtext);
  dmp.diff_cleanupSemantic(dd);
  dd = dd.filter((d) => d[1].length > 0);

  let lpartDiffs: PartDiff[] = [];
  let rpartDiffs: PartDiff[] = [];

  for (let i = 0; i < dd.length; i++) {
    // diff type
    const t = dd[i][0];
    // text length
    const n = dd[i][1].length;

    // equal
    if (t === DIFF_EQUAL) {
      lpos += n;
      rpos += n;
      // delete from left side
    } else if (t === DIFF_DELETE) {
      // 如果去除首尾空格，与 INSERT 部分的文本相等，说明没有空白字符以外的变化
      const skipBlankDiff = ignoreBlank && i < dd.length - 1 && ignoreBlankEqual(dd[i][1], dd[i + 1][1]);

      if (!skipBlankDiff) {
        lpartDiffs.push({
          start: lpos,
          end: lpos + n,
          diffType: PART_DEL,
        });
      }

      lpos += n;
      // insert to right side
    } else if (t === DIFF_INSERT) {
      // 如果去除首尾空格，与 DELETE 部分的文本相等，说明没有空白字符以外的变化
      const skipBlankDiff = ignoreBlank && i > 0 && ignoreBlankEqual(dd[i][1], dd[i - 1][1]);

      if (!skipBlankDiff) {
        rpartDiffs.push({
          start: rpos,
          end: rpos + n,
          diffType: PART_INS,
        });
      }

      rpos += n;
    }
  }

  return [lpartDiffs, rpartDiffs];
}

function myerDiffArray(ldata: Array<any>, rdata: Array<any>): [Array<DiffType>, Array<DiffType>] {
  const llines = ldata.map((o) => stringify(o)).join("\n");
  const rlines = rdata.map((o) => stringify(o)).join("\n");
  let dmp = new diff_match_patch();
  let hashm = dmp.diff_linesToChars_(llines, rlines);
  let diffs = dmp.diff_main(hashm.chars1, hashm.chars2, false);

  let ldt: Array<DiffType> = [];
  let rdt: Array<DiffType> = [];

  for (let i = 0; i < diffs.length; i++) {
    const t = diffs[i][0];

    if (t === DIFF_EQUAL) {
      ldt.push(NONE);
      rdt.push(NONE);
    } else if (t === DIFF_DELETE) {
      ldt.push(DEL);
    } else if (t === DIFF_INSERT) {
      rdt.push(INS);
    }
  }

  return [ldt, rdt];
}

function genDiff(trace: TraceRecord, diffType: DiffType, key?: string | number, val?: any): Diff {
  let pointer;

  if (key === undefined) {
    pointer = jsonPointer.compile(trace.path);
  } else {
    trace.path.push(key.toString());
    pointer = jsonPointer.compile(trace.path);
    trace.path.pop();
  }

  return {
    index: trace.getLine(pointer),
    pointer: pointer,
    diffType: diffType,
    charDiffs: [],
  };
}

function splitKeys(ldata: Object, rdata: Object): [MySet, MySet, MySet] {
  let leftOnly = new MySet();
  let rightOnly = new MySet();
  leftOnly.add(...Object.keys(ldata));
  rightOnly.add(...Object.keys(rdata));
  const intersection = MySet.separate(leftOnly, rightOnly);
  return [intersection, leftOnly, rightOnly];
}

function isNeedDiffKey(ldata: any, rdata: any, lkey: string, rkey: string): boolean {
  const val1 = ldata[lkey];
  const val2 = rdata[rkey];

  if (val1 === undefined || val2 === undefined) {
    return false;
  } else if (typeof val1 !== typeof val2) {
    return false;
  } else if (isBaseType(val1) && val1 === val2) {
    return true;
  }

  return stringify(val1) === stringify(val2);
}

function isNeedDiffVal(a: any, b: any): boolean {
  if (isNumber(a) && isNumber(b)) {
    return true;
  } else if (typeof a !== typeof b) {
    return false;
  }

  return isObject(a) === isObject(b);
}

function ignoreBlankEqual(a: string, b: string): boolean {
  return a.replaceAll(/\s/g, "") === b.replaceAll(/\s/g, "");
}<|MERGE_RESOLUTION|>--- conflicted
+++ resolved
@@ -243,21 +243,11 @@
         continue;
       }
 
-<<<<<<< HEAD
-      let diff: Diff = {
-=======
       results.push({
->>>>>>> 7565553b
         index: i + 1,
         diffType: side === LEFT ? DEL : INS,
         side: side,
         pointer: "",
-<<<<<<< HEAD
-        charDiffs: charDiffs.filter((d) => d.end - d.start < line.length),
-      };
-
-      results.push(side === LEFT ? [diff, undefined] : [undefined, diff]);
-=======
         charDiffs: charDiffs,
       });
     }
@@ -313,7 +303,6 @@
       }
 
       prev = i + 1;
->>>>>>> 7565553b
     }
   };
 
